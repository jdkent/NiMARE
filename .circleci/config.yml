--- conflicted
+++ resolved
@@ -84,13 +84,8 @@
             - /tmp/cache/docker.tar.gz
 
   test_python:
-<<<<<<< HEAD
-    docker:
-      - image: neurostuff/nimare
-=======
-    machine:
-      image: circleci/classic:201711-01
->>>>>>> c1827a31
+    machine:
+      image: circleci/classic:201711-01
     working_directory: /tmp/src/NiMARE
     steps:
       - checkout:
@@ -115,8 +110,6 @@
             python setup.py sdist
 
       - run:
-<<<<<<< HEAD
-=======
           name: Load Docker image layer cache
           no_output_timeout: 30m
           command: |
@@ -128,7 +121,6 @@
               docker images
             fi
       - run:
->>>>>>> c1827a31
           name: Run pytest
           command: |
             docker run --rm neurostuff/nimare pytest -vs /src/NiMARE/ 
