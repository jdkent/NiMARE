--- conflicted
+++ resolved
@@ -1,9 +1,6 @@
 """
 Methods for encoding text into brain maps.
 """
-<<<<<<< HEAD
-from ...due import due, Doi
-=======
 import numpy as np
 from nilearn.masking import unmask
 from sklearn.feature_extraction.text import CountVectorizer
@@ -27,7 +24,6 @@
     Perform text-to-image encoding with the text2brain model.
     """
     pass
->>>>>>> 99d858e0
 
 
 @due.dcite(Doi('10.1371/journal.pcbi.1005649'),
