--- conflicted
+++ resolved
@@ -115,15 +115,11 @@
             self._compute_null_empirical(ma_maps, n_iters=self.n_iters)
         p_values, z_values = self._summarystat_to_p(stat_values, null_method=self.null_method)
 
-<<<<<<< HEAD
-        images = {"ale": ale_values, "p": p_values, "z": z_values}
-=======
         images = {
             "stat": stat_values,
             "p": p_values,
             "z": z_values,
         }
->>>>>>> 1e257180
         return images
 
     def _compute_summarystat(self, data):
@@ -155,12 +151,8 @@
         else:
             raise ValueError('Unsupported data type "{}"'.format(type(data)))
 
-<<<<<<< HEAD
-        ale_values = 1. - np.prod(1. - ma_values, axis=0)
+        stat_values = 1. - np.prod(1. - ma_values, axis=0)
         return ale_values
-=======
-        stat_values = 1.0 - np.prod(1.0 - ma_values, axis=0)
-        return stat_values
 
     def _compute_null_empirical(self, ma_maps, n_iters=10000):
         """Compute uncorrected ALE null distribution using empirical method.
@@ -169,7 +161,6 @@
         ----------
         ma_maps : (C x V) array
             Contrast by voxel array of MA values.
->>>>>>> 1e257180
 
         Notes
         -----
@@ -210,16 +201,8 @@
 
         # Determine bins for null distribution histogram
         max_ma_values = np.max(ma_values, axis=1)
-<<<<<<< HEAD
-        max_poss_ale = 1 - np.prod(1. - np.max(ma_values, axis=1))
+        max_poss_ale = self._compute_summarystat(max_ma_values)
         step_size = 0.0001
-=======
-        max_poss_ale = self._compute_summarystat(max_ma_values)
-        self.null_distributions_["histogram_bins"] = np.round(
-            np.arange(0, max_poss_ale + 0.001, 0.0001), 4
-        )
->>>>>>> 1e257180
-
         hist_bins = np.round(np.arange(0, max_poss_ale + 0.001, step_size), 4)
         self.null_distributions_["histogram_bins"] = hist_bins
 
@@ -696,12 +679,8 @@
                 )
             else:
                 perm_scale_values = np.zeros(
-<<<<<<< HEAD
-                    (self.n_iters, ale_values.shape[0]), dtype=ale_values.dtype
-=======
                     (self.n_iters, stat_values.shape[0]),
                     dtype=stat_values.dtype,
->>>>>>> 1e257180
                 )
             for i_iter, pp in enumerate(tqdm(params, total=self.n_iters)):
                 perm_scale_values[i_iter, :] = self._run_permutation(pp)
@@ -723,15 +702,11 @@
         logp_values[np.isinf(logp_values)] = -np.log10(np.finfo(float).eps)
 
         # Write out unthresholded value images
-<<<<<<< HEAD
-        images = {"ale": ale_values, "logp": logp_values, "z": z_values}
-=======
         images = {
             "stat": stat_values,
             "logp": logp_values,
             "z": z_values,
         }
->>>>>>> 1e257180
         return images
 
     def _compute_summarystat(self, data):
